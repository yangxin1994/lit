# Change Log

All notable changes to this project will be documented in this file.

The format is based on [Keep a Changelog](http://keepachangelog.com/)
and this project adheres to [Semantic Versioning](http://semver.org/).

<!--
   PRs should document their user-visible changes (if any) in the
   Unreleased section, uncommenting the header as necessary.
-->

<!-- ## [x.y.z] - YYYY-MM-DD -->
<!-- ## Unreleased -->
<!-- ### Changed -->
<!-- ### Added -->
<!-- ### Removed -->
<!-- ### Fixed -->

## Unreleased

### Changed

- Errors that occur during the update cycle were previously squelched to allow subsequent updates to proceed normally. Now errors are re-fired asynchronously so they can be detected. Errors can be observed via an `unhandledrejection` event handler on window.

### Added

<<<<<<< HEAD
- Lifecycle callbacks added for connected, disconnected, update, and updated. To use, simply add callback functions to the appropriate callbacks set: `connectedCallbacks`, `disconnectedCallbacks`, `updateCallbacks`, or `updatedCallbacks`.
=======
- Lifecycle callbacks added for connected, disconnected, update, and updated. To use, call `addCallbacks` or `removeCallbacks` with an object that implements functions for `onConnected`, `onDisconnected`, `onUpdate`, `onUpdated`.
>>>>>>> 2f5a8a8d

- UpdatingElement moved from `lit-element` package to `updating-element` package.

### Fixed

- Fixes an issue with `queryAssignedNodes` when applying a selector on a slot that included text nodes on older browsers not supporting Element.matches [#1088](https://github.com/Polymer/lit-element/issues/1088).<|MERGE_RESOLUTION|>--- conflicted
+++ resolved
@@ -25,11 +25,7 @@
 
 ### Added
 
-<<<<<<< HEAD
-- Lifecycle callbacks added for connected, disconnected, update, and updated. To use, simply add callback functions to the appropriate callbacks set: `connectedCallbacks`, `disconnectedCallbacks`, `updateCallbacks`, or `updatedCallbacks`.
-=======
 - Lifecycle callbacks added for connected, disconnected, update, and updated. To use, call `addCallbacks` or `removeCallbacks` with an object that implements functions for `onConnected`, `onDisconnected`, `onUpdate`, `onUpdated`.
->>>>>>> 2f5a8a8d
 
 - UpdatingElement moved from `lit-element` package to `updating-element` package.
 
